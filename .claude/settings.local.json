--- conflicted
+++ resolved
@@ -22,24 +22,11 @@
       "Bash(python:*)",
       "Bash(git fetch:*)",
       "Bash(git show-ref:*)",
-<<<<<<< HEAD
-      "Read(//data/gxf1212/work/SciDraft-Studio/projects/RdRp/FEP/**)",
-      "Read(//data/gxf1212/work/SciDraft-Studio/projects/RdRp/data/fepout/1p-cn-cf3/**)",
-      "Read(//home/gxf1212/data/work/SciDraft-Studio/projects/RdRp/FEP/**)",
-      "Bash(ssh:*)",
-      "Bash(/home/gxf1212/.conda/envs/prism/bin/python -m prism.builder:*)",
-      "Bash(cat:*)",
-      "Bash(pdbfixer:*)",
-      "Read(//tmp/**)",
-      "Bash(echo $CONDA_DEFAULT_ENV)",
-      "Bash(/home/gxf1212/.conda/envs/prism/bin/pdbfixer --help)"
-=======
       "Bash(xargs ls:*)",
       "Bash(ssh:*)",
       "Read(//home/gxf1212/data/work/SciDraft-Studio/projects/RdRp/data/tables/**)",
       "Read(//data/gxf1212/work/PRISM/test/analysis/rdrp/fepout/1p-cn-cf3/**)",
       "Read(//tmp/**)"
->>>>>>> 2efe5d16
     ],
     "deny": [],
     "ask": []
